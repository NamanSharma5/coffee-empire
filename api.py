--- conflicted
+++ resolved
@@ -21,18 +21,19 @@
 logger = logging.getLogger(__name__)
 
 load_dotenv()
-<<<<<<< HEAD
+
 # Initialize the clock adapter (adjust URL as needed)
-CLOCK_URL = os.environ.get("CLOCK_URL") or "https://coffee-empire-clock.vercel.app"
-logger.info(CLOCK_URL)
-clock = ClockAdapter(base_url=CLOCK_URL)
-=======
->>>>>>> bdb734fb
-
+if os.environ.get("CLOCK") is not None and os.environ.get("CLOCK") .lower() == "foundry":
+    clock = FoundryClockAdapter()
+    logger.info("Using Foundry as the simulation clock")
+else:
+    CLOCK_URL = os.environ.get("CLOCK_URL") or "https://coffee-empire-clock.vercel.app"
+    clock = ClockAdapter(base_url=CLOCK_URL)
+    logger.info("Using Vercel as simulation clock")
+        
 # initialise state
 USE_DATABASE: bool = os.getenv("USE_DATABASE","false").lower() == "true"
 
-<<<<<<< HEAD
 if USE_DATABASE:
     logger.info("Using postgres database for orders")
     db_url = os.getenv("POSTGRES_CONNECTION_URL")
@@ -44,16 +45,6 @@
     storage = InMemoryStorage()
 
 app = FastAPI()
-=======
-# Initialize the clock adapter (adjust URL as needed)
-if os.environ.get("CLOCK") is not None and os.environ.get("CLOCK") .lower() == "foundry":
-    clock = FoundryClockAdapter()
-    print("Using Foundry as the simulation clock")
-else:
-    CLOCK_URL = os.environ.get("CLOCK_URL") or "https://coffee-empire-clock.vercel.app"
-    clock = ClockAdapter(base_url=CLOCK_URL)
-    print("Using Vercel as simulation clock")
->>>>>>> bdb734fb
 
 # pricing_service = DefaultPricingService(_INGREDIENTS, clock=clock)
 volumeDiscountService = VolumeDiscountPricingService(clock,_INGREDIENTS, VOLUME_DISCOUNT_TIERS)
